--- conflicted
+++ resolved
@@ -4,21 +4,11 @@
     set(PROJECT_BINARY_DIR ${CMAKE_CURRENT_BINARY_DIR}/build/esp-idf)
 endif()
 
-<<<<<<< HEAD
-if(NOT CMAKE_BUILD_EARLY_EXPANSION)
-    idf_build_get_property(python PYTHON)
-    if(CMAKE_HOST_WIN32)
-        set(Python3_VENV ${PROJECT_BINARY_DIR}/CMakeFiles/venv/Scripts/python)
-    else()
-        set(Python3_VENV ${PROJECT_BINARY_DIR}/CMakeFiles/venv/bin/python)
-    endif(CMAKE_HOST_WIN32)
-=======
 find_package(Python3 REQUIRED COMPONENTS Interpreter)
 
 if((NOT CMAKE_BUILD_EARLY_EXPANSION) AND (NOT CMAKE_NO_PIP_INSTALL))
     set(Python3_VENV ${PROJECT_BINARY_DIR}/CMakeFiles/venv/bin/python)
 
->>>>>>> 62bc6b41
     add_custom_command(OUTPUT ${PROJECT_BINARY_DIR}/CMakeFiles/venv.stamp ${PROJECT_BINARY_DIR}/CMakeFiles/venv
         COMMAND ${python} -m venv ${PROJECT_BINARY_DIR}/CMakeFiles/venv
         COMMAND ${CMAKE_COMMAND} -E touch ${PROJECT_BINARY_DIR}/CMakeFiles/venv.stamp
